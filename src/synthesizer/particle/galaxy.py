"""A module containing all the funtionality for Particle based galaxies.

Like it's parametric variant this module contains the Galaxy object definition
from which all galaxy focused functionality can be performed. This variant uses
Particle objects, which can either be derived from simulation data or generated
from parametric models. A Galaxy can contain Stars, Gas, and / or BlackHoles.

Despite its name a Particle based Galaxy can be used for any collection of
particles to enable certain functionality (e.g. imaging of a galaxy group, or
spectra for all particles in a simulation.)

Example usage:

    galaxy = Galaxy(stars, gas, black_holes, ...)
    galaxystars.get_spectra_incident(...)

"""

import numpy as np
from scipy.spatial import cKDTree
from unyt import Myr, unyt_quantity

from synthesizer import exceptions
from synthesizer.base_galaxy import BaseGalaxy
from synthesizer.imaging import Image, ImageCollection, SpectralCube
from synthesizer.parametric import Stars as ParametricStars
from synthesizer.particle import Gas, Stars
<<<<<<< HEAD
=======
from synthesizer.sed import Sed
from synthesizer.warnings import warn
>>>>>>> 06829d7e


class Galaxy(BaseGalaxy):
    """The Particle based Galaxy object.

    When working with particles this object provides interfaces for calculating
    spectra, galaxy properties and images. A galaxy can be composed of any
    combination of particle.Stars, particle.Gas, or
    particle.BlackHoles objects.

    Attributes:

    """

    attrs = [
        "stars",
        "gas",
        "sf_gas_metallicity",
        "sf_gas_mass",
        "gas_mass",
    ]

    def __init__(
        self,
        name="particle galaxy",
        stars=None,
        gas=None,
        black_holes=None,
        redshift=None,
        centre=None,
        verbose=True,
    ):
        """Initialise a particle based Galaxy with objects derived from
           Particles.

        Args:
            name (str)
                A name to identify the galaxy. Only used for external
                labelling, has no internal use.
            stars (object, Stars/Stars)
                An instance of Stars containing the stellar particle data
            gas (object, Gas)
                An instance of Gas containing the gas particle data.
            black_holes (object, BlackHoles)
                An instance of BlackHoles containing the black hole particle
                data.
            redshift (float)
                The redshift of the galaxy.
            centre (float)
                Centre of the galaxy particles. Can be defined in a number
                of ways (e.g. centre of mass)

        Raises:
            InconsistentArguments
        """

        # Check we haven't been given a SFZH
        if isinstance(stars, ParametricStars):
            raise exceptions.InconsistentArguments(
                "Parametric Stars passed instead of particle based Stars "
                "object. Did you mean synthesizer.parametric.Galaxy "
                "instead?"
            )

        # Set the type of galaxy
        self.galaxy_type = "Particle"
        self.verbose = verbose

        # Instantiate the parent (load stars and gas below)
        BaseGalaxy.__init__(
            self,
            stars=None,
            gas=None,
            black_holes=black_holes,
            redshift=redshift,
            centre=centre,
        )

        # Manually load stars and gas at particle level
        self.load_stars(stars=stars)
        self.load_gas(gas=gas)

        # Define a name for this galaxy
        self.name = name

        # If we have them, record how many stellar / gas particles there are
        if self.stars:
            self.calculate_integrated_stellar_properties()

        if self.gas:
            self.calculate_integrated_gas_properties()

        # Ensure all attributes are initialised to None
        for attr in Galaxy.attrs:
            try:
                getattr(self, attr)
            except AttributeError:
                setattr(self, attr, None)

    def calculate_integrated_stellar_properties(self):
        """
        Calculate integrated stellar properties
        """

        # Define integrated properties of this galaxy
        if self.stars.current_masses is not None:
            self.stellar_mass = np.sum(self.stars.current_masses)

            if self.stars.ages is not None:
                self.stellar_mass_weighted_age = (
                    np.sum(self.stars.ages * self.stars.current_masses)
                    / self.stellar_mass
                )
            else:
                self.stellar_mass_weighted_age = None
                warn(
                    "Ages of stars not provided, "
                    "setting stellar_mass_weighted_age to `None`"
                )
        else:
            self.stellar_mass_weighted_age = None
            warn(
                "Current mass of stars not provided, "
                "setting stellar_mass_weighted_age to `None`"
            )

    def calculate_integrated_gas_properties(self):
        """
        Calculate integrated gas properties
        """

        # Define integrated properties of this galaxy
        if self.gas.masses is not None:
            self.gas_mass = np.sum(self.gas.masses)

            # mass weighted gas phase metallicity
            self.mass_weighted_gas_metallicity = (
                np.sum(self.gas.masses * self.gas.metallicities)
                / self.gas_mass
            )
        else:
            self.mass_weighted_gas_metallicity = None
            warn(
                "Mass of gas particles not provided, "
                "setting mass_weighted_gas_metallicity to `None`"
            )

        if self.gas.star_forming is not None:
            mask = self.gas.star_forming
            if np.sum(mask) == 0:
                self.sf_gas_mass = 0.0
                self.sf_gas_metallicity = 0.0
            else:
                self.sf_gas_mass = np.sum(self.gas.masses[mask])

                # mass weighted gas phase metallicity
                self.sf_gas_metallicity = (
                    np.sum(
                        self.gas.masses[mask] * self.gas.metallicities[mask]
                    )
                    / self.sf_gas_mass
                )
        else:
            self.sf_gas_mass = None
            self.sf_gas_metallicity = None
            warn(
                "Star forming gas particle mask not provided, "
                "setting sf_gas_mass and sf_gas_metallicity to `None`"
            )

    def load_stars(
        self,
        initial_masses=None,
        ages=None,
        metallicities=None,
        stars=None,
        **kwargs,
    ):
        """
        Load arrays for star properties into a `Stars`  object,
        and attach to this galaxy object

        Args:
            initial_masses (array_like, float)
                Initial stellar particle masses (mass at birth), Msol
            ages (array_like, float)
                Star particle age, Myr
            metallicities (array_like, float)
                Star particle metallicity (total metal fraction)
            stars (stars particle object)
                A pre-existing stars particle object to use. Defaults to None.
            **kwargs
                Arbitrary keyword arguments.

        Returns:
            None
        """
        if stars is not None:
            # Add Stars particle object to this galaxy
            self.stars = stars
        else:
            # If nothing has been provided, just set to None and return
            if (
                (initial_masses is None)
                | (ages is None)
                | (metallicities is None)
            ):
                warn(
                    "In `load_stars`: one of either `initial_masses`"
                    ", `ages` or `metallicities` is not provided, setting "
                    "`stars` object to `None`"
                )
                self.stars = None
                return None
            else:
                # Create a new Stars object from particle arrays
                self.stars = Stars(
                    initial_masses, ages, metallicities, **kwargs
                )

        self.calculate_integrated_stellar_properties()

        # Assign additional galaxy-level properties
        self.stars.redshift = self.redshift
        self.stars.centre = self.centre

    def load_gas(
        self,
        masses=None,
        metallicities=None,
        gas=None,
        **kwargs,
    ):
        """
        Load arrays for gas particle properties into a `Gas` object,
        and attach to this galaxy object

        Args:
            masses : array_like (float)
                gas particle masses, Msol
            metallicities : array_like (float)
                gas particle metallicity (total metal fraction)
            gas (gas particle object)
                A pre-existing gas particle object to use. Defaults to None.
        **kwargs

        Returns:
            None
        """
        if gas is not None:
            # Add Gas particle object to this galaxy
            self.gas = gas
        else:
            # If nothing has been provided, just set to None and return
            if (masses is None) | (metallicities is None):
                warn(
                    "In `load_stars`: one of either `masses`"
                    " or `metallicities` is not provided, setting "
                    "`gas` object to `None`"
                )
                self.gas = None
                return None
            else:
                # Create a new `gas` object from particle arrays
                self.gas = Gas(masses, metallicities, **kwargs)

        self.calculate_integrated_gas_properties()

        # Assign additional galaxy-level properties
        self.gas.redshift = self.redshift
        self.gas.centre = self.centre

    def calculate_black_hole_metallicity(self, default_metallicity=0.012):
        """
        Calculates the metallicity of the region surrounding a black hole. This
        is defined as the mass weighted average metallicity of all gas
        particles whose SPH kernels intersect the black holes position.

        Args:
            default_metallicity (float)
                The metallicity value used when no gas particles are in range
                of the black hole. The default is solar metallcity.
        """

        # Ensure we actually have Gas and black holes
        if self.gas is None:
            raise exceptions.InconsistentArguments(
                "Calculating the metallicity of the region surrounding the "
                "black hole requires a Galaxy to be intialised with a Gas "
                "object!"
            )
        if self.black_holes is None:
            raise exceptions.InconsistentArguments(
                "This Galaxy does not have a black holes object!"
            )

        # Construct a KD-Tree to efficiently get all gas particles which
        # intersect the black hole
        tree = cKDTree(self.gas._coordinates)

        # Query the tree for gas particles in range of each black hole, here
        # we use the maximum smoothing length to get all possible intersections
        # without calculating the distance for every gas particle.
        inds = tree.query_ball_point(
            self.black_holes._coordinates, r=self.gas._smoothing_lengths.max()
        )

        # Loop over black holes
        metallicities = np.zeros(self.black_holes.nbh)
        for ind, gas_in_range in enumerate(inds):
            # Handle black holes with no neighbouring gas
            if len(gas_in_range) == 0:
                metallicities[ind] = default_metallicity

            # Calculate the separation between the black hole and gas particles
            sep = (
                self.gas._coordinates[gas_in_range, :]
                - self.black_holes._coordinates[ind, :]
            )

            dists = np.sqrt(sep[:, 0] ** 2 + sep[:, 1] ** 2 + sep[:, 2] ** 2)

            # Get only the gas particles with smoothing lengths that intersect
            okinds = dists < self.gas._smoothing_lengths[gas_in_range]
            gas_in_range = np.array(gas_in_range, dtype=int)[okinds]

            # The above operation can remove all gas neighbours...
            if len(gas_in_range) == 0:
                metallicities[ind] = default_metallicity
                continue

            # Calculate the mass weight metallicity of this black holes region
            metallicities[ind] = np.average(
                self.gas.metallicities[gas_in_range],
                weights=self.gas._masses[gas_in_range],
            )

        # Assign the metallicity we have found
        self.black_holes.metallicities = metallicities

    def _prepare_los_args(self, kernel, mask, threshold, force_loop):
        """
        A method to prepare the arguments for line of sight metal surface
        density computation with the C function.

        Args:
            kernel (array_like, float)
                A 1D description of the SPH kernel. Values must be in ascending
                order such that a k element array can be indexed for the value
                of impact parameter q via kernel[int(k*q)]. Note, this can be
                an arbitrary kernel.
            mask (bool)
                A mask to be applied to the stars. Surface densities will only
                be computed and returned for stars with True in the mask.
            threshold (float)
                The threshold above which the SPH kernel is 0. This is normally
                at a value of the impact parameter of q = r / h = 1.
        """

        # If we have no gas, throw an error
        if self.gas is None:
            raise exceptions.InconsistentArguments(
                "No Gas object has been provided! We can't calculate line of "
                "sight dust attenuation without a Gas object containing the "
                "dust!"
            )

        # Ensure we actually have the properties needed
        if self.stars.coordinates is None:
            raise exceptions.InconsistentArguments(
                "Star object is missing coordinates!"
            )
        if self.gas.coordinates is None:
            raise exceptions.InconsistentArguments(
                "Gas object is missing coordinates!"
            )
        if self.gas.smoothing_lengths is None:
            raise exceptions.InconsistentArguments(
                "Gas object is missing smoothing lengths!"
            )
        if self.gas.metallicities is None:
            raise exceptions.InconsistentArguments(
                "Gas object is missing metallicities!"
            )
        if self.gas.masses is None:
            raise exceptions.InconsistentArguments(
                "Gas object is missing masses!"
            )
        if self.gas.dust_to_metal_ratio is None:
            raise exceptions.InconsistentArguments(
                "Gas object is missing DTMs (dust_to_metal_ratio)!"
            )

        # Set up the kernel inputs to the C function.
        kernel = np.ascontiguousarray(kernel, dtype=np.float64)
        kdim = kernel.size

        # Set up the stellar inputs to the C function.
        star_pos = np.ascontiguousarray(
            self.stars._coordinates[mask, :], dtype=np.float64
        )
        nstar = self.stars._coordinates[mask, :].shape[0]

        # Set up the gas inputs to the C function.
        gas_pos = np.ascontiguousarray(self.gas._coordinates, dtype=np.float64)
        gas_sml = np.ascontiguousarray(
            self.gas._smoothing_lengths, dtype=np.float64
        )
        gas_met = np.ascontiguousarray(
            self.gas.metallicities, dtype=np.float64
        )
        gas_mass = np.ascontiguousarray(self.gas._masses, dtype=np.float64)
        if isinstance(self.gas.dust_to_metal_ratio, float):
            gas_dtm = np.ascontiguousarray(
                np.full_like(gas_mass, self.gas.dust_to_metal_ratio),
                dtype=np.float64,
            )
        else:
            gas_dtm = np.ascontiguousarray(
                self.gas.dust_to_metal_ratio, dtype=np.float64
            )
        ngas = gas_mass.size

        return (
            kernel,
            star_pos,
            gas_pos,
            gas_sml,
            gas_met,
            gas_mass,
            gas_dtm,
            nstar,
            ngas,
            kdim,
            threshold,
            np.max(gas_sml),
            force_loop,
        )

    def integrate_particle_spectra(self):
        """Integrate all particle spectra on any attached components."""
        # Handle stellar spectra
        if self.stars is not None:
            self.stars.integrate_particle_spectra()

        # Handle black hole spectra
        if self.black_holes is not None:
            self.black_holes.integrate_particle_spectra()

        # Handle gas spectra
        if self.gas is not None:
            # Nothing to do here... YET
            pass

    def get_line_los():
        """
        ParticleGalaxy specific method for obtaining the line luminosities
        subject to line of sight attenuation to each star particle.
        """

        pass

    def get_particle_line_intrinsic(self, grid):
        # """
        # Calculate line luminosities from individual young stellar particles

        # Warning: slower than calculating integrated line luminosities,
        # particularly where young particles are resampled, as it does
        # not use vectorisation.

        # Args:
        #     grid (object):
        #         `Grid` object.
        # """
        # age_mask = self.stars.log10ages < grid.max_age
        # lum = np.zeros((np.sum(age_mask), len(grid.lines)))

        # if np.sum(age_mask) == 0:
        #     return lum
        # else:
        #     for i, (mass, age, metal) in enumerate(zip(
        #             self.stars.initial_masses[age_mask],
        #             self.stars.log10ages[age_mask],
        #             self.stars.log10metallicities[age_mask])):

        #         weights_temp = self._calculate_weights(grid, metal, age,
        #                                                mass,
        #                                                young_stars=True)
        #         lum[i] = np.sum(grid.line_luminosities * weights_temp,
        #                         axis=(1, 2))

        # return lum

        pass

    def get_particle_line_attenuated():
        pass

    def get_particle_line_screen():
        pass

    def get_particle_line_los():
        pass

    def calculate_los_tau_v(
        self,
        kappa,
        kernel,
        mask=None,
        threshold=1,
        force_loop=0,
    ):
        """
        Calculate tau_v for each star particle based on the distribution of
        stellar and gas particles.

        Note: the resulting tau_vs will be associated to the stars object at
        self.stars.tau_v.

        Args:
            kappa (float)
                ...
            kernel (array_like/float)
                A 1D description of the SPH kernel. Values must be in ascending
                order such that a k element array can be indexed for the value
                of impact parameter q via kernel[int(k*q)]. Note, this can be
                an arbitrary kernel.
            mask (bool)
                A mask to be applied to the stars. Surface densities will only
                be computed and returned for stars with True in the mask.
            threshold (float)
                The threshold above which the SPH kernel is 0. This is normally
                at a value of the impact parameter of q = r / h = 1.
            force_loop (bool)
                By default (False) the C function will only loop over nearby
                gas particles to search for contributions to the LOS surface
                density. This forces the loop over *all* gas particles.
        """

        from ..extensions.los import compute_dust_surface_dens

        # If we don't have a mask make a fake one for consistency
        if mask is None:
            mask = np.ones(self.stars.nparticles, dtype=bool)

        # Prepare the arguments
        args = self._prepare_los_args(kernel, mask, threshold, force_loop)

        # Compute the dust surface densities
        los_dustsds = compute_dust_surface_dens(*args)  # Msun / Mpc**2

        los_dustsds /= (1e6) ** 2  # Msun / pc**2

        # Finalise the calculation
        tau_v = kappa * los_dustsds

        # Store the result in self.stars
        if self.stars.tau_v is None:
            self.stars.tau_v = np.zeros(self.stars.nparticles)
        self.stars.tau_v[mask] = tau_v

        return tau_v

    def screen_dust_gamma_parameter(
        self,
        gamma_min=0.01,
        gamma_max=1.8,
        beta=0.1,
        Z_norm=0.035,
        sf_gas_metallicity=None,
        sf_gas_mass=None,
        stellar_mass=None,
    ):
        """
        Calculate the gamma parameter, controlling the optical depth
        due to dust dependent on the mass and metallicity of star forming
        gas.

        gamma = gamma_max - (gamma_max - gamma_min) / C

        C = 1 + (Z_SF / Z_MW) * (M_SF / M_star) * (1 / beta)

        gamma_max and gamma_min set the upper and lower bounds to which gamma
        asymptotically approaches where the star forming gas mass is high (low)
        and the star forming gas metallicity is high (low), respectively.

        Z_SF is the star forming gas metallicity, Z_MW is the Milky
        Way value (defaults to value from Zahid+14), M_SF is the star forming
        gas mass, M_star is the stellar mass, and beta is a normalisation
        value.

        The gamma array can be used directly in attenuation methods.

        Zahid+14:
        https://iopscience.iop.org/article/10.1088/0004-637X/791/2/130

        Args:
            gamma_min (float):
                Lower limit of the gamma parameter.
            gamma_max (float):
                Upper limit of the gamma parameter.
            beta (float):
                Normalisation value, default 0.1
            Z_norm (float):
                Metallicity normsalition value, defaults to Zahid+14
                value for the Milky Way (0.035)
            sf_gas_metallicity (array):
                Custom star forming gas metallicity array. If None,
                defaults to value attached to this galaxy object.
            sf_gas_mass (array):
                Custom star forming gas mass array, units Msun. If
                None, defaults to value attached to this galaxy object.
            stellar_mass (array):
                Custom stellar mass array, units Msun. If None,
                defaults to value attached to this galaxy object.

        Returns:
            gamma (array):
                Dust attentuation scaling parameter for this galaxy
        """

        if sf_gas_metallicity is None:
            if self.sf_gas_metallicity is None:
                raise ValueError("No sf_gas_metallicity provided")
            else:
                sf_gas_metallicity = self.sf_gas_metallicity

        if sf_gas_mass is None:
            if self.sf_gas_mass is None:
                raise ValueError("No sf_gas_mass provided")
            else:
                sf_gas_mass = self.sf_gas_mass.value  # Msun

        if stellar_mass is None:
            if self.stellar_mass is None:
                raise ValueError("No stellar_mass provided")
            else:
                stellar_mass = self.stellar_mass.value  # Msun

        if sf_gas_mass == 0.0:
            gamma = gamma_min
        elif stellar_mass == 0.0:
            gamma = gamma_min
        else:
            C = 1 + (sf_gas_metallicity / Z_norm) * (
                sf_gas_mass / stellar_mass
            ) * (1.0 / beta)
            gamma = gamma_max - (gamma_max - gamma_min) / C

        return gamma

    def dust_to_metal_vijayan19(
        self, stellar_mass_weighted_age=None, ism_metallicity=None
    ):
        """
        Fitting function for the dust-to-metals ratio based on
        galaxy properties, from L-GALAXIES dust modeling.

        Vijayan+19: https://arxiv.org/abs/1904.02196

        Args:
            stellar_mass_weighted_age (float)
                Mass weighted age of stars in Myr. Defaults to None,
                and uses value provided on this galaxy object (in Gyr)
                ism_metallicity (float)
                Mass weighted gas-phase metallicity. Defaults to None,
                and uses value provided on this galaxy object
                (dimensionless)
        """

        if stellar_mass_weighted_age is None:
            if self.stellar_mass_weighted_age is None:
                raise ValueError("No stellar_mass_weighted_age provided")
            else:
                # Formula uses Age in Gyr while the supplied Age is in Myr
                stellar_mass_weighted_age = (
                    self.stellar_mass_weighted_age.value / 1e6
                )  # Myr

        if ism_metallicity is None:
            if self.mass_weighted_gas_metallicity is None:
                raise ValueError("No mass_weighted_gas_metallicity provided")
            else:
                ism_metallicity = self.mass_weighted_gas_metallicity

        # Fixed parameters from Vijayan+21
        D0, D1, alpha, beta, gamma = 0.008, 0.329, 0.017, -1.337, 2.122
        tau = 5e-5 / (D0 * ism_metallicity)
        dtm = D0 + (D1 - D0) * (
            1.0
            - np.exp(
                -alpha
                * (ism_metallicity**beta)
                * ((stellar_mass_weighted_age / (1e3 * tau)) ** gamma)
            )
        )
        if np.isnan(dtm) or np.isinf(dtm):
            dtm = 0.0

        # Save under gas properties
        self.gas.dust_to_metal_ratio = dtm

        return dtm

    def get_images_luminosity(
        self,
        resolution,
        fov,
        img_type="hist",
        stellar_photometry=None,
        blackhole_photometry=None,
        kernel=None,
        kernel_threshold=1,
    ):
        """
        Make an ImageCollection from luminosities.

        Images can either be a simple histogram ("hist") or an image with
        particles smoothed over their SPH kernel. The photometry used for these
        images is extracted from the Sed stored on a component under the key
        defined by <component>_spectra.

        Note that black holes will never be smoothed and only produce a
        histogram due to the point source nature of black holes.

        If multiple components are requested they will be combined into a
        single output image.

        NOTE: Either npix or fov must be defined.

        Args:
            resolution (Quantity, float)
                The size of a pixel.
                (Ignoring any supersampling defined by psf_resample_factor)
            fov : float
                The width of the image in image coordinates.
            img_type : str
                The type of image to be made, either "hist" -> a histogram, or
                "smoothed" -> particles smoothed over a kernel.
            stellar_photometry (string)
                The stellar spectra key from which to extract photometry
                to use for the image.
            blackhole_photometry (string)
                The black hole spectra key from which to extract photometry
                to use for the image.
            kernel (array-like, float)
                The values from one of the kernels from the kernel_functions
                module. Only used for smoothed images.
            kernel_threshold (float)
                The kernel's impact parameter threshold (by default 1).

        Returns:
            Image : array-like
                A 2D array containing the image.
        """
        # Make sure we have an image to make
        if stellar_photometry is None and blackhole_photometry is None:
            raise exceptions.InconsistentArguments(
                "At least one spectra type must be provided "
                "(stellar_photometry or blackhole_photometry)!"
                " What component do you want images of?"
            )

        # Make stellar image if requested
        if stellar_photometry is not None:
            # Instantiate the Image colection ready to make the image.
            stellar_imgs = ImageCollection(resolution=resolution, fov=fov)

            # Make the image
            if img_type == "hist":
                # Compute the image
                stellar_imgs.get_imgs_hist(
                    photometry=self.stars.particle_spectra[
                        stellar_photometry
                    ].photo_luminosities,
                    coordinates=self.stars.centered_coordinates,
                )

            elif img_type == "smoothed":
                # Compute the image
                stellar_imgs.get_imgs_smoothed(
                    photometry=self.stars.particle_spectra[
                        stellar_photometry
                    ].photo_luminosities,
                    coordinates=self.stars.centered_coordinates,
                    smoothing_lengths=self.stars.smoothing_lengths,
                    kernel=kernel,
                    kernel_threshold=kernel_threshold,
                )

            else:
                raise exceptions.UnknownImageType(
                    "Unknown img_type %s. (Options are 'hist' or "
                    "'smoothed')" % img_type
                )

        # Make blackhole image if requested
        if blackhole_photometry is not None:
            # Instantiate the Image colection ready to make the image.
            blackhole_imgs = ImageCollection(resolution=resolution, fov=fov)

            # Compute the image
            blackhole_imgs.get_imgs_hist(
                photometry=self.black_holes.particle_spectra[
                    blackhole_photometry
                ].photo_luminosities,
                coordinates=self.black_holes.centered_coordinates,
            )

        # Return the images, combining if there are multiple components
        if stellar_photometry is not None and blackhole_photometry is not None:
            return stellar_imgs + blackhole_imgs
        elif stellar_photometry is not None:
            return stellar_imgs
        return blackhole_imgs

    def get_images_flux(
        self,
        resolution,
        fov,
        img_type="hist",
        stellar_photometry=None,
        blackhole_photometry=None,
        kernel=None,
        kernel_threshold=1,
    ):
        """
        Make an ImageCollection from fluxes.

        Images can either be a simple histogram ("hist") or an image with
        particles smoothed over their SPH kernel. The photometry used for these
        images is extracted from the Sed stored on a component under the key
        defined by <component>_spectra.

        Note that black holes will never be smoothed and only produce a
        histogram due to the point source nature of black holes.

        If multiple components are requested they will be combined into a
        single output image.

        NOTE: Either npix or fov must be defined.

        Args:
            resolution (Quantity, float)
                The size of a pixel.
                (Ignoring any supersampling defined by psf_resample_factor)
            fov : float
                The width of the image in image coordinates.
            img_type : str
                The type of image to be made, either "hist" -> a histogram, or
                "smoothed" -> particles smoothed over a kernel.
            stellar_photometry (string)
                The stellar spectra key from which to extract photometry
                to use for the image.
            blackhole_photometry (string)
                The black hole spectra key from which to extract photometry
                to use for the image.
            kernel (array-like, float)
                The values from one of the kernels from the kernel_functions
                module. Only used for smoothed images.
            kernel_threshold (float)
                The kernel's impact parameter threshold (by default 1).

        Returns:
            Image : array-like
                A 2D array containing the image.
        """
        # Make sure we have an image to make
        if stellar_photometry is None and blackhole_photometry is None:
            raise exceptions.InconsistentArguments(
                "At least one spectra type must be provided "
                "(stellar_photometry or blackhole_photometry)!"
                " What component do you want images of?"
            )

        # Make stellar image if requested
        if stellar_photometry is not None:
            # Instantiate the Image colection ready to make the image.
            stellar_imgs = ImageCollection(resolution=resolution, fov=fov)

            # Make the image
            if img_type == "hist":
                # Compute the image
                stellar_imgs.get_imgs_hist(
                    photometry=self.stars.particle_spectra[
                        stellar_photometry
                    ].photo_fluxes,
                    coordinates=self.stars.centered_coordinates,
                )

            elif img_type == "smoothed":
                # Compute the image
                stellar_imgs.get_imgs_smoothed(
                    photometry=self.stars.particle_spectra[
                        stellar_photometry
                    ].photo_fluxes,
                    coordinates=self.stars.centered_coordinates,
                    smoothing_lengths=self.stars.smoothing_lengths,
                    kernel=kernel,
                    kernel_threshold=kernel_threshold,
                )

            else:
                raise exceptions.UnknownImageType(
                    "Unknown img_type %s. (Options are 'hist' or "
                    "'smoothed')" % img_type
                )

        # Make blackhole image if requested
        if blackhole_photometry is not None:
            # Instantiate the Image colection ready to make the image.
            blackhole_imgs = ImageCollection(resolution=resolution, fov=fov)

            # Compute the image
            blackhole_imgs.get_imgs_hist(
                photometry=self.black_holes.particle_spectra[
                    blackhole_photometry
                ].photo_fluxes,
                coordinates=self.black_holes.centered_coordinates,
            )

        # Return the images, combining if there are multiple components
        if stellar_photometry is not None and blackhole_photometry is not None:
            return stellar_imgs + blackhole_imgs
        elif stellar_photometry is not None:
            return stellar_imgs
        return blackhole_imgs

    def get_map_stellar_mass(
        self,
        resolution,
        fov,
        img_type="hist",
        kernel=None,
        kernel_threshold=1,
    ):
        """
        Make a mass map, either with or without smoothing.

        Args:
            resolution (float)
                The size of a pixel.
            fov (float)
                The width of the image in image coordinates.
            img_type (str)
                The type of image to be made, either "hist" -> a histogram, or
                "smoothed" -> particles smoothed over a kernel.
            kernel (array-like, float)
                The values from one of the kernels from the kernel_functions
                module. Only used for smoothed images.
            kernel_threshold (float)
                The kernel's impact parameter threshold (by default 1).

        Returns:
            Image
        """
        # Instantiate the Image object.
        img = Image(
            resolution=resolution,
            fov=fov,
        )

        # Make the image, handling incorrect image types
        if img_type == "hist":
            # Compute the image
            img.get_img_hist(
                signal=self.stars.current_masses,
                coordinates=self.stars.centered_coordinates,
            )

        elif img_type == "smoothed":
            # Compute image
            img.get_img_smoothed(
                signal=self.stars.current_masses,
                coordinates=self.stars.centered_coordinates,
                smoothing_lengths=self.stars.smoothing_lengths,
                kernel=kernel,
                kernel_threshold=kernel_threshold,
            )

        else:
            raise exceptions.UnknownImageType(
                "Unknown img_type %s. (Options are 'hist' or "
                "'smoothed')" % img_type
            )

        return img

    def get_map_gas_mass(
        self,
        resolution,
        fov,
        img_type="hist",
        kernel=None,
        kernel_threshold=1,
    ):
        """
        Make a mass map, either with or without smoothing.

        Args:
            resolution (float)
                The size of a pixel.
            fov (float)
                The width of the image in image coordinates.
            img_type (str)
                The type of image to be made, either "hist" -> a histogram, or
                "smoothed" -> particles smoothed over a kernel.
            kernel (array-like, float)
                The values from one of the kernels from the kernel_functions
                module. Only used for smoothed images.
            kernel_threshold (float)
                The kernel's impact parameter threshold (by default 1).

        Returns:
            Image
        """
        # Instantiate the Image object.
        img = Image(
            resolution=resolution,
            fov=fov,
        )

        # Make the image, handling incorrect image types
        if img_type == "hist":
            # Compute the image
            img.get_img_hist(
                signal=self.gas.masses,
                coordinates=self.gas.centered_coordinates,
            )

        elif img_type == "smoothed":
            # Compute image
            img.get_img_smoothed(
                signal=self.gas.masses,
                coordinates=self.gas.centered_coordinates,
                smoothing_lengths=self.gas.smoothing_lengths,
                kernel=kernel,
                kernel_threshold=kernel_threshold,
            )

        else:
            raise exceptions.UnknownImageType(
                "Unknown img_type %s. (Options are 'hist' or "
                "'smoothed')" % img_type
            )

        return img

    def get_map_stellar_age(
        self,
        resolution,
        fov,
        img_type="hist",
        kernel=None,
        kernel_threshold=1,
    ):
        """
        Make an age map, either with or without smoothing.

        The age in a pixel is the initial mass weighted average age in that
        pixel.

        Args:
            resolution (float)
                The size of a pixel.
            fov (float)
                The width of the image in image coordinates.
            img_type (str)
                The type of image to be made, either "hist" -> a histogram, or
                "smoothed" -> particles smoothed over a kernel.
            kernel (array-like, float)
                The values from one of the kernels from the kernel_functions
                module. Only used for smoothed images.
            kernel_threshold (float)
                The kernel's impact parameter threshold (by default 1).

        Returns:
            Image
        """
        # Instantiate the Image object.
        weighted_img = Image(
            resolution=resolution,
            fov=fov,
        )

        # Make the image, handling incorrect image types
        if img_type == "hist":
            # Compute the image
            weighted_img.get_img_hist(
                signal=self.stars.ages * self.stars.initial_masses,
                coordinates=self.stars.centered_coordinates,
            )

        elif img_type == "smoothed":
            # Compute image
            weighted_img.get_img_smoothed(
                signal=self.stars.ages * self.stars.initial_masses,
                coordinates=self.stars.centered_coordinates,
                smoothing_lengths=self.stars.smoothing_lengths,
                kernel=kernel,
                kernel_threshold=kernel_threshold,
            )

        else:
            raise exceptions.UnknownImageType(
                "Unknown img_type %s. (Options are 'hist' or "
                "'smoothed')" % img_type
            )

        # Set up the initial mass image
        mass_img = Image(
            resolution=resolution,
            fov=fov,
        )

        # Make the initial mass map
        if img_type == "hist":
            # Compute the image
            mass_img.get_img_hist(
                signal=self.stars.initial_masses,
                coordinates=self.stars.centered_coordinates,
            )

        elif img_type == "smoothed":
            # Compute image
            mass_img.get_img_smoothed(
                signal=self.stars.initial_masses,
                coordinates=self.stars.centered_coordinates,
                smoothing_lengths=self.stars.smoothing_lengths,
                kernel=kernel,
                kernel_threshold=kernel_threshold,
            )

        # Divide out the mass contribution, handling zero contribution pixels
        img = weighted_img.arr
        img[img > 0] /= mass_img.arr[mass_img.arr > 0]
        img *= self.stars.ages.units

        return Image(
            resolution=resolution,
            fov=fov,
            img=img,
        )

    def get_map_stellar_metal_mass(
        self,
        resolution,
        fov,
        img_type="hist",
        kernel=None,
        kernel_threshold=1,
    ):
        """
        Make a stellar metal mass map, either with or without smoothing.

        Args:
            resolution (float)
                The size of a pixel.
            fov (float)
                The width of the image in image coordinates.
            img_type (str)
                The type of image to be made, either "hist" -> a histogram, or
                "smoothed" -> particles smoothed over a kernel.
            kernel (array-like, float)
                The values from one of the kernels from the kernel_functions
                module. Only used for smoothed images.
            kernel_threshold (float)
                The kernel's impact parameter threshold (by default 1).

        Returns:
            Image
        """
        # Instantiate the Image object.
        img = Image(
            resolution=resolution,
            fov=fov,
        )

        # Make the image, handling incorrect image types
        if img_type == "hist":
            # Compute the image
            img.get_img_hist(
                signal=self.stars.metallicities * self.stars.masses,
                coordinates=self.stars.centered_coordinates,
            )

        elif img_type == "smoothed":
            # Compute image
            img.get_img_smoothed(
                signal=self.stars.metallicities * self.stars.masses,
                coordinates=self.stars.centered_coordinates,
                smoothing_lengths=self.stars.smoothing_lengths,
                kernel=kernel,
                kernel_threshold=kernel_threshold,
            )

        else:
            raise exceptions.UnknownImageType(
                "Unknown img_type %s. (Options are 'hist' or "
                "'smoothed')" % img_type
            )

        return img

    def get_map_gas_metal_mass(
        self,
        resolution,
        fov,
        img_type="hist",
        kernel=None,
        kernel_threshold=1,
    ):
        """
        Make a gas metal mass map, either with or without smoothing.

        TODO: make dust map!

        Args:
            resolution (float)
                The size of a pixel.
            fov (float)
                The width of the image in image coordinates.
            img_type (str)
                The type of image to be made, either "hist" -> a histogram, or
                "smoothed" -> particles smoothed over a kernel.
            kernel (array-like, float)
                The values from one of the kernels from the kernel_functions
                module. Only used for smoothed images.
            kernel_threshold (float)
                The kernel's impact parameter threshold (by default 1).

        Returns:
            Image
        """
        # Instantiate the Image object.
        img = Image(
            resolution=resolution,
            fov=fov,
        )

        # Make the image, handling incorrect image types
        if img_type == "hist":
            # Compute the image
            img.get_img_hist(
                signal=self.gas.metallicities * self.gas.masses,
                coordinates=self.gas.centered_coordinates,
            )

        elif img_type == "smoothed":
            # Compute image
            img.get_img_smoothed(
                signal=self.gas.metallicities * self.gas.masses,
                coordinates=self.gas.centered_coordinates,
                smoothing_lengths=self.gas.smoothing_lengths,
                kernel=kernel,
                kernel_threshold=kernel_threshold,
            )

        else:
            raise exceptions.UnknownImageType(
                "Unknown img_type %s. (Options are 'hist' or "
                "'smoothed')" % img_type
            )

        return img

    def get_map_stellar_metallicity(
        self,
        resolution,
        fov,
        img_type="hist",
        kernel=None,
        kernel_threshold=1,
    ):
        """
        Make a stellar metallicity map, either with or without smoothing.

        The metallicity in a pixel is the mass weighted average metallicity in
        that pixel.

        Args:
            resolution (float)
                The size of a pixel.
            fov (float)
                The width of the image in image coordinates.
            img_type (str)
                The type of image to be made, either "hist" -> a histogram, or
                "smoothed" -> particles smoothed over a kernel.
            kernel (array-like, float)
                The values from one of the kernels from the kernel_functions
                module. Only used for smoothed images.
            kernel_threshold (float)
                The kernel's impact parameter threshold (by default 1).

        Returns:
            Image
        """
        # Make the weighted image
        weighted_img = self.get_map_stellar_metal_mass(
            resolution,
            fov,
            img_type=img_type,
            kernel=kernel,
            kernel_threshold=kernel_threshold,
        )

        # Make the mass image
        mass_img = self.get_map_stellar_mass(
            resolution, fov, img_type, kernel, kernel_threshold
        )

        # Divide out the mass contribution, handling zero contribution pixels
        img = weighted_img.arr
        img[img > 0] /= mass_img.arr[mass_img.arr > 0]
        img *= self.stars.ages.units

        return Image(
            resolution=resolution,
            fov=fov,
            img=img,
        )

    def get_map_gas_metallicity(
        self,
        resolution,
        fov,
        img_type="hist",
        kernel=None,
        kernel_threshold=1,
    ):
        """
        Make a gas metallicity map, either with or without smoothing.

        The metallicity in a pixel is the mass weighted average metallicity in
        that pixel.

        TODO: make dust map!

        Args:
            resolution (float)
                The size of a pixel.
            fov (float)
                The width of the image in image coordinates.
            img_type (str)
                The type of image to be made, either "hist" -> a histogram, or
                "smoothed" -> particles smoothed over a kernel.
            kernel (array-like, float)
                The values from one of the kernels from the kernel_functions
                module. Only used for smoothed images.
            kernel_threshold (float)
                The kernel's impact parameter threshold (by default 1).

        Returns:
            Image
        """
        # Make the weighted image
        weighted_img = self.get_map_gas_metal_mass(
            resolution,
            fov,
            img_type=img_type,
            kernel=kernel,
            kernel_threshold=kernel_threshold,
        )

        # Make the mass image
        mass_img = self.get_map_gas_mass(
            resolution, fov, img_type, kernel, kernel_threshold
        )

        # Divide out the mass contribution, handling zero contribution pixels
        img = weighted_img.arr
        img[img > 0] /= mass_img.arr[mass_img.arr > 0]
        img *= self.stars.ages.units

        return Image(
            resolution=resolution,
            fov=fov,
            img=img,
        )

    def get_map_sfr(
        self,
        resolution,
        fov,
        img_type="hist",
        kernel=None,
        kernel_threshold=1,
        age_bin=100 * Myr,
    ):
        """
        Make a SFR map, either with or without smoothing.

        Only stars younger than age_bin are included in the map. This is
        calculated by computing the initial mass map for stars in the age bin
        and then dividing by the size of the age bin.

        Args:
            resolution (float)
                The size of a pixel.
            fov (float)
                The width of the image in image coordinates.
            img_type (str)
                The type of image to be made, either "hist" -> a histogram, or
                "smoothed" -> particles smoothed over a kernel.
            kernel (array-like, float)
                The values from one of the kernels from the kernel_functions
                module. Only used for smoothed images.
            kernel_threshold (float)
                The kernel's impact parameter threshold (by default 1).
            age_bin (unyt_quantity/float)
                The size of the age bin used to calculate the star formation
                rate. If supplied without units, the unit system is assumed.

        Returns:
            Image
        """
        # Convert the age bin if necessary
        if isinstance(age_bin, unyt_quantity):
            if age_bin.units != self.stars.ages.units:
                age_bin = age_bin.to(self.stars.ages.units)
        else:
            age_bin *= self.stars.ages.units

        # Get the mask for stellar particles in the age bin
        mask = self.stars.ages < age_bin

        #  Warn if we have stars to plot in this bin
        if self.stars.ages[mask].size == 0:
            warn("The SFR is 0! (there are 0 stars in the age bin)")

        # Instantiate the Image object.
        img = Image(resolution=resolution, fov=fov)

        # Make the initial mass map, handling incorrect image types
        if img_type == "hist":
            # Compute the image
            img.get_img_hist(
                signal=self.stars.initial_masses[mask],
                coordinates=self.stars.centered_coordinates[mask, :],
            )

        elif img_type == "smoothed":
            # Compute image
            img.get_img_smoothed(
                signal=self.stars.initial_masses[mask],
                coordinates=self.stars.centered_coordinates[mask, :],
                smoothing_lengths=self.stars.smoothing_lengths[mask],
                kernel=kernel,
                kernel_threshold=kernel_threshold,
            )

        else:
            raise exceptions.UnknownImageType(
                "Unknown img_type %s. (Options are 'hist' or "
                "'smoothed')" % img_type
            )

        # Convert the initial mass map to SFR
        img.arr /= age_bin.value
        img.units = img.units / age_bin.units

        return img

    def get_map_ssfr(
        self,
        resolution,
        fov,
        img_type="hist",
        kernel=None,
        kernel_threshold=1,
        age_bin=100 * Myr,
    ):
        """
        Make a SFR map, either with or without smoothing.

        Only stars younger than age_bin are included in the map. This is
        calculated by computing the initial mass map for stars in the age bin
        and then dividing by the size of the age bin and stellar mass of
        the galaxy.

        Args:
            resolution (float)
                The size of a pixel.
            fov (float)
                The width of the image in image coordinates.
            img_type (str)
                The type of image to be made, either "hist" -> a histogram, or
                "smoothed" -> particles smoothed over a kernel.
            kernel (array-like, float)
                The values from one of the kernels from the kernel_functions
                module. Only used for smoothed images.
            kernel_threshold (float)
                The kernel's impact parameter threshold (by default 1).
            age_bin (unyt_quantity/float)
                The size of the age bin used to calculate the star formation
                rate. If supplied without units, the unit system is assumed.

        Returns:
            Image
        """
        # Get the SFR map
        img = self.get_map_sfr(
            resolution=resolution,
            fov=fov,
            img_type=img_type,
            kernel=kernel,
            kernel_threshold=kernel_threshold,
            age_bin=age_bin,
        )

        # Convert the SFR map to sSFR
        img.arr /= self.stellar_mass.value
        img.units = img.units / self.stellar_mass.units

        return img

    def get_data_cube(
        self,
        resolution,
        fov,
        lam,
        cube_type="hist",
        stellar_spectra=None,
        blackhole_spectra=None,
        kernel=None,
        kernel_threshold=1,
        quantity="lnu",
    ):
        """
        Make a SpectralCube from an Sed held by this galaxy.

        Data cubes are calculated by smoothing spectra over the component
        morphology. The Sed used is defined by <component>_spectra.

        If multiple components are requested they will be combined into a
        single output data cube.

        NOTE: Either npix or fov must be defined.

        Args:
            resolution (Quantity, float)
                The size of a pixel.
                (Ignoring any supersampling defined by psf_resample_factor)
            fov : float
                The width of the image in image coordinates.
            lam (unyt_array, float)
                The wavelength array to use for the data cube.
            cube_type (str)
                The type of data cube to make. Either "smoothed" to smooth
                particle spectra over a kernel or "hist" to sort particle
                spectra into individual spaxels.
            stellar_spectra (string)
                The stellar spectra key to make into a data cube.
            blackhole_spectra (string)
                The black hole spectra key to make into a data cube.
            kernel (array-like, float)
                The values from one of the kernels from the kernel_functions
                module. Only used for smoothed images.
            kernel_threshold (float)
                The kernel's impact parameter threshold (by default 1).
            quantity (str):
                The Sed attribute/quantity to sort into the data cube, i.e.
                "lnu", "llam", "luminosity", "fnu", "flam" or "flux".

        Returns:
            SpectralCube
                The spectral data cube object containing the derived
                data cube.
        """
        # Make sure we have an image to make
        if stellar_spectra is None and blackhole_spectra is None:
            raise exceptions.InconsistentArguments(
                "At least one spectra type must be provided "
                "(stellar_spectra or blackhole_spectra)!"
                " What component/s do you want a data cube of?"
            )

        # Make stellar image if requested
        if stellar_spectra is not None:
            # Instantiate the Image colection ready to make the image.
            stellar_cube = SpectralCube(
                resolution=resolution, fov=fov, lam=lam
            )

            # Make the image using the requested method
            if cube_type == "hist":
                stellar_cube.get_data_cube_hist(
                    sed=self.stars.particle_spectra[stellar_spectra],
                    coordinates=self.stars.centered_coordinates,
                    quantity=quantity,
                )
            else:
                stellar_cube.get_data_cube_smoothed(
                    sed=self.stars.particle_spectra[stellar_spectra],
                    coordinates=self.stars.centered_coordinates,
                    smoothing_lengths=self.stars.smoothing_lengths,
                    kernel=kernel,
                    kernel_threshold=kernel_threshold,
                    quantity=quantity,
                )

        # Make blackhole image if requested
        if blackhole_spectra is not None:
            # Instantiate the Image colection ready to make the image.
            blackhole_cube = SpectralCube(
                resolution=resolution, fov=fov, lam=lam
            )

            # Make the image using the requested method
            if cube_type == "hist":
                blackhole_cube.get_data_cube_hist(
                    sed=self.blackhole.particle_spectra[blackhole_spectra],
                    coordinates=self.blackhole.centered_coordinates,
                    quantity=quantity,
                )
            else:
                blackhole_cube.get_data_cube_smoothed(
                    sed=self.blackhole.particle_spectra[blackhole_spectra],
                    coordinates=self.blackhole.centered_coordinates,
                    smoothing_lengths=self.blackhole.smoothing_lengths,
                    kernel=kernel,
                    kernel_threshold=kernel_threshold,
                    quantity=quantity,
                )

        # Return the images, combining if there are multiple components
        if stellar_spectra is not None and blackhole_spectra is not None:
            return stellar_cube + blackhole_cube
        elif stellar_spectra is not None:
            return stellar_cube
        return blackhole_cube<|MERGE_RESOLUTION|>--- conflicted
+++ resolved
@@ -25,11 +25,8 @@
 from synthesizer.imaging import Image, ImageCollection, SpectralCube
 from synthesizer.parametric import Stars as ParametricStars
 from synthesizer.particle import Gas, Stars
-<<<<<<< HEAD
-=======
 from synthesizer.sed import Sed
 from synthesizer.warnings import warn
->>>>>>> 06829d7e
 
 
 class Galaxy(BaseGalaxy):
