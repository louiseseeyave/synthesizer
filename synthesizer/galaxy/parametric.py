--- conflicted
+++ resolved
@@ -14,11 +14,9 @@
 from ..line import Line
 from ..plt import single_histxy, mlabel
 from ..stats import weighted_median, weighted_mean
-<<<<<<< HEAD
 from ..imaging.images import ParametricImage
-=======
 from ..art import Art
->>>>>>> a0682a44
+
 
 
 class ParametricGalaxy(BaseGalaxy):
@@ -392,36 +390,10 @@
             lines[line.id] = line
 
         if update:
-<<<<<<< HEAD
             self.lines[line.id] = line
 
         return line
 
-    # def get_intrinsic_line(self, tauV):
-    #
-    #     return
-    #
-    # def apply_dust_pacman_lines(self):
-    #
-    #     return
-    #
-    # def apply_dust_CF00_lines(self):
-    #
-    #     return
-
-    def make_images(self, spectra_type, filter_collection, resolution, npix=None, fov=None, update=True):
-
-        images = ParametricImage(filter_collection, resolution, npix=npix, fov=fov,
-                                 sed=self.spectra[spectra_type], morphology=self.morph)
-
-        if update:
-            self.images[spectra_type] = images
-
-        return images
-=======
-            self.lines['intrinsic'] = lines
-
-        return lines
 
     def get_attenuated_line(self, grid, line_ids, fesc=0.0, tauV_nebular=None,
                             tauV_stellar=None, dust_curve_nebular=power_law({'slope': -1.}),
@@ -509,4 +481,14 @@
         """
 
         return self.get_attenuated_line(grid, line_ids, fesc=fesc, tauV_nebular=tauV, tauV_stellar=tauV, dust_curve_nebular=dust_curve, dust_curve_stellar=dust_curve)
->>>>>>> a0682a44
+
+
+    def make_images(self, spectra_type, filter_collection, resolution, npix=None, fov=None, update=True):
+
+        images = ParametricImage(filter_collection, resolution, npix=npix, fov=fov,
+                                 sed=self.spectra[spectra_type], morphology=self.morph)
+
+        if update:
+            self.images[spectra_type] = images
+
+        return images