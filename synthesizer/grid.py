"""
Create a Grid object
"""

import os
import numpy as np
import h5py

from . import __file__ as filepath
from .sed import Sed
from .line import Line, LineCollection


from collections.abc import Iterable


def get_available_lines(grid_name, grid_dir, include_wavelengths=False):
    """Get a list of the lines available to a grid

    Parameters
    ----------
    grid_name : str
        list containing lists and/or strings and integers

    grid_dir : str
        path to grid

    Returns
    -------
    list
        list of lines
    """

    grid_filename = f'{grid_dir}/{grid_name}.hdf5'
    with h5py.File(grid_filename, 'r') as hf:

        lines = list(hf['lines'].keys())

        if include_wavelengths:
            wavelengths = np.array([hf['lines'][line].attrs['wavelength'] for line in lines])
            return lines, wavelengths
        else:
            return lines


def flatten_linelist(list_to_flatten):
    """Flatten a mixed list of lists and strings and remove duplicates

    Flattens a mixed list of lists and strings. Used when converting a desired line list which may contain single lines and doublets.

    Parameters
    ----------
    list : list
        list containing lists and/or strings and integers


    Returns
    -------
    list
        flattend list
    """

    flattend_list = []
    for l in list_to_flatten:

        if isinstance(l, list) or isinstance(l, tuple):
            for ll in l:
                flattend_list.append(ll)

        elif isinstance(l, str):

            # --- if the line is a doublet resolve it and add each line individually
            if len(l.split(',')) > 1:
                flattend_list += l.split(',')
            else:
                flattend_list.append(l)

        else:
            # raise exception
            pass

    return list(set(flattend_list))


def parse_grid_id(grid_id):
    """
    This is used for parsing a grid ID to return the SPS model,
    version, and IMF
    """

    if len(grid_id.split('_')) == 2:
        sps_model_, imf_ = grid_id.split('_')
        cloudy = cloudy_model = ''

    if len(grid_id.split('_')) == 4:
        sps_model_, imf_, cloudy, cloudy_model = grid_id.split('_')

    if len(sps_model_.split('-')) == 1:
        sps_model = sps_model_.split('-')[0]
        sps_model_version = ''

    if len(sps_model_.split('-')) == 2:
        sps_model = sps_model_.split('-')[0]
        sps_model_version = sps_model_.split('-')[1]

    if len(sps_model_.split('-')) > 2:
        sps_model = sps_model_.split('-')[0]
        sps_model_version = '-'.join(sps_model_.split('-')[1:])

    if len(imf_.split('-')) == 1:
        imf = imf_.split('-')[0]
        imf_hmc = ''

    if len(imf_.split('-')) == 2:
        imf = imf_.split('-')[0]
        imf_hmc = imf_.split('-')[1]

    if imf in ['chab', 'chabrier03', 'Chabrier03']:
        imf = 'Chabrier (2003)'
    if imf in ['kroupa']:
        imf = 'Kroupa (2003)'
    if imf in ['salpeter', '135all']:
        imf = 'Salpeter (1955)'
    if imf.isnumeric():
        imf = rf'$\alpha={float(imf)/100}$'

    return {'sps_model': sps_model, 'sps_model_version': sps_model_version,
            'imf': imf, 'imf_hmc': imf_hmc}


class Grid:
    """
    The Grid class, containing attributes and methods for reading and manipulating spectral grids

    Attributes
    ----------


    Methods
    -------

    """

    def __init__(self, grid_name, grid_dir=None, verbose=False, read_spectra=True, read_lines=False):

        if not grid_dir:
            grid_dir = os.path.join(os.path.dirname(filepath), 'data/grids')

        self.grid_dir = grid_dir
        self.grid_name = grid_name
        self.grid_filename = f'{self.grid_dir}/{self.grid_name}.hdf5'

        self.read_lines = read_lines
        self.read_spectra = read_spectra  #  not used

        self.spectra = None
        self.lines = None

        # convert line list into flattend list and remove duplicates
        if isinstance(read_lines, list):
            read_lines = flatten_linelist(read_lines)

        # get basic info of the grid
        with h5py.File(self.grid_filename, 'r') as hf:

            self.parameters = {k: v for k, v in hf.attrs.items()}

            # get list of axes
            self.axes = list(hf.attrs['axes'])

            for axis in self.axes:
                setattr(self, axis, hf['axes'][axis][:])

            # number of axes
            self.naxes = len(self.axes)

            if 'log10Q' in hf.keys():
                self.log10Q = {}
                for ion in hf['log10Q'].keys():
                    self.log10Q[ion] = hf['log10Q'][ion][:]

        # read in spectra
        if read_spectra:
            self.get_spectra()

        # read in lines
        if read_lines:
            self.get_lines()

    def __str__(self):
        """
        Function to print a basic summary of the Grid object.

        Returns
        -------
        str

        """

        # Set up string for printing
        pstr = ""

        # Add the content of the summary to the string to be printed
        pstr += "-"*30 + "\n"
        pstr += f"SUMMARY OF GRID" + "\n"
        for axis in self.axes:
            pstr += f"{axis}: {getattr(self, axis)} \n"
        for k, v in self.parameters.items():
            pstr += f"{k}: {v} \n"
        if self.spectra:
            pstr += f"spectra: {list(self.spectra.keys())}\n"
        if self.lines:
            pstr += f"lines: {list(self.lines.keys())}\n"
        pstr += "-"*30 + "\n"

        return pstr


    def get_spectra(self):
        """
        Function to read in spectra from the HDF5 grid

        Returns
        -------
        str

        """

        self.spectra = {}

        with h5py.File(f'{self.grid_dir}/{self.grid_name}.hdf5', 'r') as hf:

            # get list of available spectra
            self.spec_names = list(hf['spectra'].keys())
            self.spec_names.remove('wavelength')
            if 'normalisation' in self.spec_names:
                self.spec_names.remove('normalisation')

            for spec_name in self.spec_names:

                self.lam = hf['spectra/wavelength'][:]
                self.nu = 3E8/(self.lam*1E-10)  # used?

                self.spectra[spec_name] = hf['spectra'][spec_name][:]

                # if incident is one of the spectra also add a spectra called "stellar"
                if spec_name == 'incident':
                    self.spectra["stellar"] = self.spectra[spec_name]

        """ if full cloudy grid available calculate
        some other spectra for convenience """
        if 'linecont' in self.spec_names:

            self.spectra['total'] = self.spectra['transmitted'] +\
                self.spectra['nebular']  #  assumes fesc = 0

            self.spectra['nebular_continuum'] = self.spectra['nebular'] -\
                self.spectra['linecont']

    def get_lines(self):
        """
        Function to read in lines from the HDF5 grid

        Returns
        -------
        str

        """

        self.lines = {}

        if isinstance(self.read_lines, list):
            self.line_list = flatten_linelist(self.read_lines)
        else:
            self.line_list = get_available_lines(self.grid_name, self.grid_dir)

        with h5py.File(f'{self.grid_dir}/{self.grid_name}.hdf5', 'r') as hf:

            for line in self.line_list:

                self.lines[line] = {}
                self.lines[line]['wavelength'] = hf['lines'][line].attrs['wavelength']  # angstrom
                self.lines[line]['luminosity'] = hf['lines'][line]['luminosity'][:]
                self.lines[line]['continuum'] = hf['lines'][line]['continuum'][:]

    def get_nearest_index(self, value, array):
        """
        Simple function for calculating the closest index in an array for a given value

        Parameters
        ----------
        value : float
            The target value

        array : nn.ndarray
            The array to search

        Returns
        -------
        int
             The index of the closet point in the grid (array)
        """

        return (np.abs(array - value)).argmin()

    def get_grid_point(self, values):
        """
        Identify the nearest grid point for a tuple of values

        Parameters
        ----------
        value : float
            The target value

        Returns
        -------
        int
             The index of the closet point in the grid (array)
        """

        return tuple([self.get_nearest_index(value, getattr(self, axis)) for axis, value in zip(self.axes, values)])

    def get_nearest(self, value, array):
        """
        Simple function for calculating the closest index in an array for a given value

        Parameters
        ----------
        value : float
            The target value

        array : nn.ndarray
            The array to search

        Returns
        -------
        int
             The index of the closet point in the grid (array)
        """

        idx = self.get_nearest_index(value, array)

        return idx, array[idx]


<<<<<<< HEAD
    def get_sed(self, grid_point, spec_name='stellar'):
        """
        Returns the an Sed object of a given spectra type for a given grid point.
=======
    def get_sed(self, grid_point, spec_name="incident"):
        """
        Returns an Sed object for a given spectra type for a given grid point.
>>>>>>> 4e1c3722

        Parameters
        ----------
        grid_point: tuple (int)
            A tuple of the grid point indices

        Returns
        -------
        obj (Sed)
             An Sed object at the defined grid point
        """


        if len(grid_point) != self.naxes:
            # throw exception
            print('grid point tuple should have same shape as grid')
            pass

        return Sed(self.lam, lnu=self.spectra[spec_name][grid_point])

    def get_line_info(self, line_id, grid_point):
        """
<<<<<<< HEAD
        Returns the a Line object for a given line_id and grid_point
=======
        Returns a Line object for a given line_id and grid_point
>>>>>>> 4e1c3722

        Parameters
        ----------
        grid_point: tuple (int)
            A tuple of the grid point indices

        Returns
        -------
        obj (Line)
             A Line object at the defined grid point
        """

        if len(grid_point) != self.naxes:
            # throw exception
            print('grid point tuple should have same shape as grid')
            pass

        if type(line_id) is str:
            line_id = [line_id]

        wavelength = []
        luminosity = []
        continuum = []

        for line_id_ in line_id:
            line_ = self.lines[line_id_]
            wavelength.append(line_['wavelength'])
            luminosity.append(line_['luminosity'][grid_point])
            continuum.append(line_['continuum'][grid_point])

        return Line(line_id, wavelength, luminosity, continuum)

    def get_lines_info(self, line_ids, grid_point):
        """
        Return a LineCollection object for a given line and metallicity/age index
        
        Parameters
        ----------
        grid_point: tuple (int)
            A tuple of the grid point indices

        Returns:
        ------------
        obj (Line)
        """

        # line dictionary
        lines = {}

        for line_id in line_ids:

            line = self.get_line_info(line_id, grid_point)

            # add to dictionary
            lines[line.id] = line

        # create collection
        line_collection = LineCollection(lines)

        # return collection
        return line_collection<|MERGE_RESOLUTION|>--- conflicted
+++ resolved
@@ -343,15 +343,9 @@
         return idx, array[idx]
 
 
-<<<<<<< HEAD
-    def get_sed(self, grid_point, spec_name='stellar'):
-        """
-        Returns the an Sed object of a given spectra type for a given grid point.
-=======
     def get_sed(self, grid_point, spec_name="incident"):
         """
         Returns an Sed object for a given spectra type for a given grid point.
->>>>>>> 4e1c3722
 
         Parameters
         ----------
@@ -374,11 +368,7 @@
 
     def get_line_info(self, line_id, grid_point):
         """
-<<<<<<< HEAD
-        Returns the a Line object for a given line_id and grid_point
-=======
         Returns a Line object for a given line_id and grid_point
->>>>>>> 4e1c3722
 
         Parameters
         ----------
