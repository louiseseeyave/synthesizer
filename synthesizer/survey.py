--- conflicted
+++ resolved
@@ -438,12 +438,7 @@
         if igm is None:
             igm = Inoue14()
 
-<<<<<<< HEAD
         for gal in self.galaxies:
-
-=======
-        for ind, gal in enumerate(self.galaxies):
->>>>>>> 42a8c8ce
             # Are we getting a flux or rest frame?
             if spectra_type == "incident":
                 sed = gal.get_particle_spectra_stellar(grid)
